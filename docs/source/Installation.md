--- conflicted
+++ resolved
@@ -45,12 +45,9 @@
 * FIRST_MISP_URL: FIRST MISP URL
 * CUCKOO_URL: your cuckoo instance URL
 * HONEYDB_API_ID & HONEYDB_API_KEY: HoneyDB credentials
-<<<<<<< HEAD
+* CENSYS_API_ID & CENSYS_API_SECRET: Censys credentials
 * ONYPHE_KEY: Onyphe.io's API Key 
-=======
-* CENSYS_API_ID & CENSYS_API_SECRET: Censys credentials
 
->>>>>>> d981a129
 ### Database configuration
 Before running the project, you must populate the basic configuration for PostgreSQL.
 In the project you can find a template file named `env_file_postgres_template`.
